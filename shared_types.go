package megaport

import (
	"encoding/json"
	"time"
)

const (
	SERVICE_CONFIGURED = "CONFIGURED" // The CONFIGURED service state.
	SERVICE_LIVE       = "LIVE"       // The LIVE service state.

	PRODUCT_MEGAPORT = "megaport"
	PRODUCT_VXC      = "vxc"
	PRODUCT_MCR      = "mcr2"
	PRODUCT_MVE      = "mve"
	PRODUCT_IX       = "ix"

	STATUS_DECOMMISSIONED = "DECOMMISSIONED"
	STATUS_CANCELLED      = "CANCELLED"

	SINGLE_PORT                        = "Single"
	LAG_PORT                           = "LAG"
	CONNECT_TYPE_AWS_VIF               = "AWS"
	CONNECT_TYPE_AWS_HOSTED_CONNECTION = "AWSHC"
)

var (
	SERVICE_STATE_READY = []string{SERVICE_CONFIGURED, SERVICE_LIVE}
<<<<<<< HEAD
)

type GenericResponse struct {
	Message string                 `json:"message"`
	Terms   string                 `json:"terms"`
	Data    map[string]interface{} `json:"data"`
}

const APPLICATION_SHORT_NAME = "mpt"

const PRODUCT_MEGAPORT = "megaport"
const PRODUCT_VXC = "vxc"
const PRODUCT_MCR = "mcr2"
const PRODUCT_MVE = "mve"
const PRODUCT_IX = "ix"

const STATUS_DECOMMISSIONED string = "DECOMMISSIONED"
const STATUS_CANCELLED string = "CANCELLED"
const SINGLE_PORT string = "Single"
const LAG_PORT string = "LAG"
const CONNECT_TYPE_AWS_VIF string = "AWS"
const CONNECT_TYPE_AWS_HOSTED_CONNECTION string = "AWSHC"

const MODIFY_NAME string = "NAME"
const MODIFY_COST_CENTRE = "COST_CENTRE"
const MODIFY_MARKETPLACE_VISIBILITY string = "MARKETPLACE_VISIBILITY"
const MODIFY_RATE_LIMIT = "RATE_LIMIT"
const MODIFY_A_END_VLAN = "A_VLAN"
const MODIFY_B_END_VLAN = "B_VLAN"

type Time struct {
 	time.Time
}

func (t *Time) UnmarshalJSON(b []byte) error {
	var timestamp int64
	err := json.Unmarshal(b, &timestamp)
	if err != nil {
		return err
	}
	t.Time = GetTime(timestamp) // Divide by 1000 to convert from milliseconds to seconds
	return nil
}
=======
)
>>>>>>> e4a176ab
<|MERGE_RESOLUTION|>--- conflicted
+++ resolved
@@ -26,7 +26,6 @@
 
 var (
 	SERVICE_STATE_READY = []string{SERVICE_CONFIGURED, SERVICE_LIVE}
-<<<<<<< HEAD
 )
 
 type GenericResponse struct {
@@ -36,20 +35,6 @@
 }
 
 const APPLICATION_SHORT_NAME = "mpt"
-
-const PRODUCT_MEGAPORT = "megaport"
-const PRODUCT_VXC = "vxc"
-const PRODUCT_MCR = "mcr2"
-const PRODUCT_MVE = "mve"
-const PRODUCT_IX = "ix"
-
-const STATUS_DECOMMISSIONED string = "DECOMMISSIONED"
-const STATUS_CANCELLED string = "CANCELLED"
-const SINGLE_PORT string = "Single"
-const LAG_PORT string = "LAG"
-const CONNECT_TYPE_AWS_VIF string = "AWS"
-const CONNECT_TYPE_AWS_HOSTED_CONNECTION string = "AWSHC"
-
 const MODIFY_NAME string = "NAME"
 const MODIFY_COST_CENTRE = "COST_CENTRE"
 const MODIFY_MARKETPLACE_VISIBILITY string = "MARKETPLACE_VISIBILITY"
@@ -69,7 +54,4 @@
 	}
 	t.Time = GetTime(timestamp) // Divide by 1000 to convert from milliseconds to seconds
 	return nil
-}
-=======
-)
->>>>>>> e4a176ab
+}