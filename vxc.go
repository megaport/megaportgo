--- conflicted
+++ resolved
@@ -46,11 +46,8 @@
 	RateLimit         int
 	Term              int
 	Shutdown          bool
-<<<<<<< HEAD
 	PromoCode         string
-=======
 	ServiceKey        string
->>>>>>> babd2372
 	AEndConfiguration VXCOrderEndpointConfiguration
 	BEndConfiguration VXCOrderEndpointConfiguration
 
@@ -116,23 +113,14 @@
 		PortID: req.PortUID,
 		AssociatedVXCs: []VXCOrderConfiguration{
 			{
-<<<<<<< HEAD
-				Name:      req.VXCName,
-				RateLimit: req.RateLimit,
-				Term:      req.Term,
-				Shutdown:  req.Shutdown,
-				PromoCode: req.PromoCode,
-				AEnd:      req.AEndConfiguration,
-				BEnd:      req.BEndConfiguration,
-=======
 				Name:       req.VXCName,
 				RateLimit:  req.RateLimit,
 				Term:       req.Term,
 				Shutdown:   req.Shutdown,
+				PromoCode:  req.PromoCode,
 				ServiceKey: req.ServiceKey,
 				AEnd:       req.AEndConfiguration,
 				BEnd:       req.BEndConfiguration,
->>>>>>> babd2372
 			},
 		},
 	}}
