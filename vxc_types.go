--- conflicted
+++ resolved
@@ -171,23 +171,14 @@
 
 // VXCOrderConfiguration represents the configuration of a VXC to be ordered from the Megaport Products API.
 type VXCOrderConfiguration struct {
-<<<<<<< HEAD
-	Name      string                        `json:"productName"`
-	RateLimit int                           `json:"rateLimit"`
-	Term      int                           `json:"term"`
-	Shutdown  bool                          `json:"shutdown"`
-	PromoCode string                        `json:"promoCode"`
-	AEnd      VXCOrderEndpointConfiguration `json:"aEnd"`
-	BEnd      VXCOrderEndpointConfiguration `json:"bEnd"`
-=======
 	Name       string                        `json:"productName"`
 	ServiceKey string                        `json:"serviceKey,omitempty"`
+	PromoCode  string                        `json:"promoCode,omitempty"`
 	RateLimit  int                           `json:"rateLimit"`
 	Term       int                           `json:"term"`
 	Shutdown   bool                          `json:"shutdown"`
 	AEnd       VXCOrderEndpointConfiguration `json:"aEnd"`
 	BEnd       VXCOrderEndpointConfiguration `json:"bEnd"`
->>>>>>> babd2372
 }
 
 // VXCOrderEndpointConfiguration represents the configuration of an endpoint of a VXC to be ordered from the Megaport Products API.
